--- conflicted
+++ resolved
@@ -81,15 +81,9 @@
                 "send-datasource": "send-datasource",
                 "receive-datasource": None,
                 "catalogue": "catalogue",
-<<<<<<< HEAD
                 "service-mesh": "service-mesh",
                 "service-mesh-provide-cmr-mesh": "provide-cmr-mesh",
                 "service-mesh-require-cmr-mesh": "require-cmr-mesh",
-=======
-                "service-mesh": None,
-                "service-mesh-provide-cmr-mesh": None,
-                "service-mesh-require-cmr-mesh": None,
->>>>>>> a96d72fd
             },
             nginx_config=NginxConfig(
                 server_name=self.hostname,
@@ -106,12 +100,9 @@
             container_name="nginx",  # container to which resource limits will be applied
             workload_tracing_protocols=["jaeger_thrift_http"],
             catalogue_item=self._catalogue_item,
-<<<<<<< HEAD
             worker_telemetry_proxy_config=self._worker_telemetry_proxy_config,
             charm_mesh_policies=self._charm_mesh_policies,
-=======
             peer_relation="loki-peers",
->>>>>>> a96d72fd
         )
 
         # needs to be after the Coordinator definition in order to push certificates before checking
