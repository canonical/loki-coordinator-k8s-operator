#!/usr/bin/env python3
# Copyright 2024 Canonical
# See LICENSE file for licensing details.

"""Loki coordinator."""

import logging
import os
from pathlib import Path
from typing import Any, Dict, Optional, Set, Tuple

import yaml
from cosl.coordinated_workers.coordinator import ClusterRolesConfig, Coordinator
from cosl.coordinated_workers.worker import CERT_FILE, KEY_FILE

logger = logging.getLogger(__name__)


"""Loki component role names."""
ROLES = {
    "read",
    "write",
    "backend",
    "all",
}

META_ROLES = {
    "all": set(ROLES),
}

"""The minimal set of roles that need to be allocated for the
deployment to be considered consistent (otherwise we set blocked)."""
MINIMAL_DEPLOYMENT = {
    "read",
    "write",
    "backend",
}

"""The set of roles that need to be allocated for the
deployment to be considered robust according to the official recommendations/guidelines."""
RECOMMENDED_DEPLOYMENT = {
    "read": 3,
    "write": 3,
    "backend": 3,
}

# The minimum number of workers per role to enable replication
REPLICATION_MIN_WORKERS = 3
# The default amount of replicas to set when there are enough workers per role;
# otherwise, replicas will be "disabled" by setting the amount to 1
DEFAULT_REPLICATION = 3

HTTP_LISTEN_PORT = 3100
LOKI_DIR = "/loki"
COMPACTOR_DIR = os.path.join(LOKI_DIR, "compactor")
CHUNKS_DIR = os.path.join(LOKI_DIR, "chunks")
ACTIVE_INDEX_DIR = os.path.join(LOKI_DIR, "index")
CACHE_DIR = os.path.join(LOKI_DIR, "index_cache")

LOKI_ROLES_CONFIG = ClusterRolesConfig(
    roles=ROLES,
    meta_roles=META_ROLES,
    minimal_deployment=MINIMAL_DEPLOYMENT,
    recommended_deployment=RECOMMENDED_DEPLOYMENT,
)


class LokiConfig:
    """Config builder for the Loki Coordinator."""

    def __init__(
        self,
        alertmanager_urls: Set[str] = set(),
        root_data_dir: Path = Path("/data"),
        recovery_data_dir: Path = Path("/recovery-data"),
    ):
        self._alertmanager_urls = alertmanager_urls
        self._root_data_dir = root_data_dir
        self._recovery_data_dir = recovery_data_dir

    def config(self, coordinator: Coordinator) -> str:
        """Generate shared config file for mimir.

        Reference: https://grafana.com/docs/loki/latest/configuration/
        """
        loki_config: Dict[str, Any] = {
            "auth_enabled": False,
            "chunk_store_config": self._chunk_store_config(),
            "common": self._common_config(coordinator),
            "compactor": self._compactor_config(
                retention_period=int(coordinator._charm.config["retention-period"])
            ),
            "frontend": self._frontend_config(),
            "ingester": self._ingester_config(),
            "limits_config": self._limits_config(
                ingestion_rate_mb=int(coordinator._charm.config["ingestion-rate-mb"]),
                ingestion_burst_size_mb=int(coordinator._charm.config["ingestion-burst-size-mb"]),
                retention_period=int(coordinator._charm.config["retention-period"]),
            ),
            "memberlist": self._memberlist_config(
                cluster_label=f"{coordinator._charm.model.name}-cluster",
                worker_addresses=coordinator.cluster.gather_addresses(),
            ),
            "querier": self._querier_config(),
            "query_range": self._query_range_config(),
            "ruler": self._ruler_config(coordinator),
            "schema_config": self._schema_config(),
            "storage_config": self._storage_config(coordinator),
            "server": self._server_config(coordinator),
        }

        return yaml.dump(loki_config)

    def _chunk_store_config(self) -> Dict[str, Any]:
        # Ref: https://grafana.com/docs/loki/latest/configure/#chunk_store_config
        return {
            "chunk_cache_config": {
                "embedded_cache": {
                    # https://community.grafana.com/t/too-many-outstanding-requests-on-loki-2-7-1/78249/11
                    "enabled": True
                }
            }
        }

    def _common_config(self, coordinator: Coordinator) -> Dict[str, Any]:
        backend_scale = len(coordinator.cluster.gather_addresses_by_role().get("backend", []))
        return {
            "path_prefix": LOKI_DIR,
            "replication_factor": (
                1 if backend_scale < REPLICATION_MIN_WORKERS else DEFAULT_REPLICATION
            ),
            "compactor_grpc_address": coordinator._external_url,
            "storage": {"s3": self._s3_storage_config(coordinator)},
        }

    def _compactor_config(self, retention_period: int) -> Dict[str, Any]:
        # Ref: https://grafana.com/docs/loki/latest/configure/#compactor
        retention_enabled = retention_period != 0
        return {
            # Activate custom retention. Default is False.
            "retention_enabled": retention_enabled,
            "working_directory": COMPACTOR_DIR,
        }

    def _frontend_config(self) -> Dict[str, Any]:
        # Ref: https://grafana.com/docs/loki/latest/configure/#frontend
        return {
            # Maximum number of outstanding requests per tenant per frontend; requests beyond this error with HTTP 429.
            # Default is 2048, but 8cpu16gb can ingest ~3 times more, so set to 4x.
            "max_outstanding_per_tenant": 8192,
            # Compress HTTP responses.
            "compress_responses": True,
        }

    def _ingester_config(self) -> Dict[str, Any]:
        return {
            "wal": {
                "dir": os.path.join(CHUNKS_DIR, "wal"),
                "enabled": True,
                "flush_on_shutdown": True,
            }
        }

    def _limits_config(
        self, ingestion_rate_mb: int, ingestion_burst_size_mb: int, retention_period: int
    ) -> Dict[str, Any]:
        # Ref: https://grafana.com/docs/loki/latest/configure/#limits_config
        return {
            # For convenience, we use an integer but Loki takes a float
            "ingestion_rate_mb": float(ingestion_rate_mb),
            "ingestion_burst_size_mb": float(ingestion_burst_size_mb),
            # The per-stream limits are intentionally set to match the per-user limits, to simplify UX and address the
            # case of one stream per user.
            "per_stream_rate_limit": f"{ingestion_rate_mb}MB",
            "per_stream_rate_limit_burst": f"{ingestion_burst_size_mb}MB",
            # This charmed operator is intended for running a single loki instances, so we don't need to split queries
            # https://community.grafana.com/t/too-many-outstanding-requests-on-loki-2-7-1/78249/9
            "split_queries_by_interval": "0",
            "retention_period": f"{retention_period}d",
        }

    def _memberlist_config(
        self, cluster_label: str, worker_addresses: Tuple[str, ...]
    ) -> Dict[str, Any]:
        return {
            "cluster_label": cluster_label,
            "join_members": list(worker_addresses),
        }

    def _querier_config(self) -> Dict[str, Any]:
        # Ref: https://grafana.com/docs/loki/latest/configure/#querier
        return {
            # The maximum number of concurrent queries allowed. Default is 10.
            "max_concurrent": 20,
        }

    def _query_range_config(self) -> Dict[str, Any]:
        # Ref: https://grafana.com/docs/loki/latest/configure/#query_range
        return {
            "parallelise_shardable_queries": False,
            "results_cache": {
                "cache": {
                    "embedded_cache": {
                        # https://community.grafana.com/t/too-many-outstanding-requests-on-loki-2-7-1/78249/11
                        "enabled": True
                    }
                }
            },
        }

    def _ruler_config(self, coordinator: Coordinator) -> Dict[str, Any]:
        # Reference: https://grafana.com/docs/loki/latest/configure/#ruler
        # TODO: Check if Loki documentation is ok, as it says:
        #
        # Base URL of the Grafana instance.
        # CLI flag: -ruler.external.url
        # [external_url: <url>]
        #
        # But we are setting Loki's external url

        return {
            "alertmanager_url": ",".join(sorted(self._alertmanager_urls)),
            "external_url": coordinator._external_url,
            "enable_sharding": True,
            # TODO: remove these, for now trying to make it work
            # "rule_path": str(self._root_data_dir / "data-ruler"),
            # "enable_api": True,
            # "storage": {"local": {"directory": str(self._root_data_dir / "data-alerts")}},
            # "ring": {"kvstore": {"store": "memberlist"}},
        }

    def _schema_config(self) -> Dict[str, Any]:
        # Ref: https://grafana.com/docs/loki/latest/configure/examples/configuration-examples/#10-expanded-s3-snippetyaml
        return {
            "configs": [
                {
                    "from": "2024-08-06",
                    "object_store": "s3",
                    "schema": "v13",
                    "store": "tsdb",
                    "index": {"period": "24h", "prefix": "index_"},
                }
            ]
        }

    def _s3_storage_config(self, coordinator: Coordinator) -> Optional[Dict[str, Any]]:
        """Build the s3_storage_config section for Loki."""
        if not coordinator.s3_ready:
            return None

        access_key = coordinator._s3_config["access_key_id"]
        secret_access_key = coordinator._s3_config["secret_access_key"]
        endpoint = coordinator._s3_config["endpoint"]
        bucket_name = coordinator._s3_config["bucket_name"]
        insecure = coordinator._s3_config["insecure"]
        region = coordinator._s3_config["region"]

        s3_storage_config = {
            "bucketnames": bucket_name,
            "endpoint": endpoint,
            "region": region,
            "access_key_id": access_key,
            "secret_access_key": secret_access_key,
            "insecure": insecure,
            "http_config": {
                "idle_conn_timeout": "90s",
                "response_header_timeout": "0s",
                "insecure_skip_verify": False,
            },
            "s3forcepathstyle": True,
        }

        return s3_storage_config

    def _storage_config(self, coordinator: Coordinator) -> Dict[str, Any]:
        # Ref: https://grafana.com/docs/loki/latest/configure/examples/configuration-examples/#2-s3-cluster-exampleyaml
        storage_config: Dict[str, Any] = {
            "tsdb_shipper": {
                "active_index_directory": ACTIVE_INDEX_DIR,
                "cache_location": CACHE_DIR,
            }
        }

        # Ref: https://grafana.com/docs/loki/latest/configure/examples/configuration-examples/#10-expanded-s3-snippetyaml
        if coordinator.s3_ready:
<<<<<<< HEAD
            access_key = coordinator._s3_config["access_key_id"]
            secret_access_key = coordinator._s3_config["secret_access_key"]
            endpoint = coordinator._s3_config["endpoint"]
            bucket_name = coordinator._s3_config["bucket_name"]
            insecure = coordinator._s3_config["insecure"]
            region = (
                coordinator._s3_config["region"] if "region" in coordinator._s3_config else None
            )
            tls_ca_path = (
                coordinator._s3_config["tls_ca_path"]
                if "tls_ca_path" in coordinator._s3_config
                else None
            )

            # The storage_config block configures one of many possible stores for both the index
            # and chunks. Which configuration to be picked should be defined in schema_config block.
            storage_config["aws"] = {
                "bucketnames": bucket_name,
                "endpoint": endpoint,
                "region": region,
                "access_key_id": access_key,
                "secret_access_key": secret_access_key,
                "insecure": insecure,
                "http_config": {
                    "idle_conn_timeout": "90s",
                    "response_header_timeout": "0s",
                    "insecure_skip_verify": False,
                },
                "s3forcepathstyle": True,
            }
            if region:
                storage_config["aws"]["region"] = region
            if tls_ca_path:
                storage_config["aws"]["http_config"]["ca_file"] = tls_ca_path
=======
            # The storage_config block configures one of many possible stores for both the index
            # and chunks. Which configuration to be picked should be defined in schema_config block.
            storage_config["aws"] = self._s3_storage_config(coordinator)
>>>>>>> 5bd06ad9

        return storage_config

    def _server_config(self, coordinator: Coordinator) -> Dict[str, Any]:
        _server = {
            "http_listen_address": "0.0.0.0",
            "http_listen_port": HTTP_LISTEN_PORT,
        }

        if coordinator.nginx.are_certificates_on_disk:
            _server["http_tls_config"] = {
                "cert_file": CERT_FILE,  # HTTP server cert path.
                "key_file": KEY_FILE,  # HTTP server key path.
            }

        return _server<|MERGE_RESOLUTION|>--- conflicted
+++ resolved
@@ -254,6 +254,11 @@
         bucket_name = coordinator._s3_config["bucket_name"]
         insecure = coordinator._s3_config["insecure"]
         region = coordinator._s3_config["region"]
+        tls_ca_path = (
+            coordinator._s3_config["tls_ca_path"]
+            if "tls_ca_path" in coordinator._s3_config
+            else None
+        )
 
         s3_storage_config = {
             "bucketnames": bucket_name,
@@ -269,6 +274,9 @@
             },
             "s3forcepathstyle": True,
         }
+        
+        if tls_ca_path:
+            storage_config["aws"]["http_config"]["ca_file"] = tls_ca_path
 
         return s3_storage_config
 
@@ -283,46 +291,9 @@
 
         # Ref: https://grafana.com/docs/loki/latest/configure/examples/configuration-examples/#10-expanded-s3-snippetyaml
         if coordinator.s3_ready:
-<<<<<<< HEAD
-            access_key = coordinator._s3_config["access_key_id"]
-            secret_access_key = coordinator._s3_config["secret_access_key"]
-            endpoint = coordinator._s3_config["endpoint"]
-            bucket_name = coordinator._s3_config["bucket_name"]
-            insecure = coordinator._s3_config["insecure"]
-            region = (
-                coordinator._s3_config["region"] if "region" in coordinator._s3_config else None
-            )
-            tls_ca_path = (
-                coordinator._s3_config["tls_ca_path"]
-                if "tls_ca_path" in coordinator._s3_config
-                else None
-            )
-
-            # The storage_config block configures one of many possible stores for both the index
-            # and chunks. Which configuration to be picked should be defined in schema_config block.
-            storage_config["aws"] = {
-                "bucketnames": bucket_name,
-                "endpoint": endpoint,
-                "region": region,
-                "access_key_id": access_key,
-                "secret_access_key": secret_access_key,
-                "insecure": insecure,
-                "http_config": {
-                    "idle_conn_timeout": "90s",
-                    "response_header_timeout": "0s",
-                    "insecure_skip_verify": False,
-                },
-                "s3forcepathstyle": True,
-            }
-            if region:
-                storage_config["aws"]["region"] = region
-            if tls_ca_path:
-                storage_config["aws"]["http_config"]["ca_file"] = tls_ca_path
-=======
             # The storage_config block configures one of many possible stores for both the index
             # and chunks. Which configuration to be picked should be defined in schema_config block.
             storage_config["aws"] = self._s3_storage_config(coordinator)
->>>>>>> 5bd06ad9
 
         return storage_config
 
