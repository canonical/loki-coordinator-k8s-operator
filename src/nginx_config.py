--- conflicted
+++ resolved
@@ -14,294 +14,9 @@
 )
 from ops import Container
 
-<<<<<<< HEAD
-logger = logging.getLogger(__name__)
-
-LOKI_PORT = 3100
-
-
-def _locations_read(tls: bool) -> List[Dict[str, Any]]:
-    return [
-        {
-            "directive": "location",
-            "args": ["=", "/loki/api/v1/tail"],
-            "block": [
-                {
-                    "directive": "proxy_pass",
-                    "args": ["http://read" if not tls else "https://read"],
-                },
-            ],
-        },
-        {
-            "directive": "location",
-            "args": ["~", "/loki/api/.*"],
-            "block": [
-                {
-                    "directive": "proxy_pass",
-                    "args": ["http://read" if not tls else "https://read"],
-                },
-                {
-                    "directive": "proxy_set_header",
-                    "args": ["Upgrade", "$http_upgrade"],
-                },
-                {
-                    "directive": "proxy_set_header",
-                    "args": ["Connection", "upgrade"],
-                },
-            ],
-        },
-    ]
-
-
-def _locations_write(tls: bool) -> List[Dict[str, Any]]:
-    return [
-        {
-            "directive": "location",
-            "args": ["=", "/loki/api/v1/push"],
-            "block": [
-                {
-                    "directive": "proxy_pass",
-                    "args": ["http://write" if not tls else "https://write"],
-                },
-            ],
-        },
-    ]
-
-
-def _locations_backend(tls: bool) -> List[Dict[str, Any]]:
-    return [
-        {
-            "directive": "location",
-            "args": ["=", "/loki/api/v1/rules"],
-            "block": [
-                {
-                    "directive": "proxy_pass",
-                    "args": ["http://backend" if not tls else "https://backend"],
-                },
-            ],
-        },
-        {
-            "directive": "location",
-            "args": ["=", "/prometheus"],
-            "block": [
-                {
-                    "directive": "proxy_pass",
-                    "args": ["http://backend" if not tls else "https://backend"],
-                },
-            ],
-        },
-        {
-            "directive": "location",
-            "args": ["=", "/api/v1/rules"],
-            "block": [
-                {
-                    "directive": "proxy_pass",
-                    "args": [
-                        "http://backend/loki/api/v1/rules"
-                        if not tls
-                        else "https://backend/loki/api/v1/rules"
-                    ],
-                },
-            ],
-        },
-    ]
-
-
-# Locations shared by all the workers, regardless of the role
-def _locations_worker(tls: bool) -> List[Dict[Any, Any]]:
-    return [
-        {
-            "directive": "location",
-            "args": ["=", "/loki/api/v1/format_query"],
-            "block": [
-                {
-                    "directive": "proxy_pass",
-                    "args": ["http://worker" if not tls else "https://worker"],
-                },
-            ],
-        },
-        {
-            "directive": "location",
-            "args": ["=", "/loki/api/v1/status/buildinfo"],
-            "block": [
-                {
-                    "directive": "proxy_pass",
-                    "args": ["http://worker" if not tls else "https://worker"],
-                },
-            ],
-        },
-        {
-            "directive": "location",
-            "args": ["=", "/ring"],
-            "block": [
-                {
-                    "directive": "proxy_pass",
-                    "args": ["http://worker" if not tls else "https://worker"],
-                }
-            ],
-        },
-    ]
-
-
-LOCATIONS_BASIC: List[Dict] = [
-    {
-        "directive": "location",
-        "args": ["=", "/"],
-        "block": [
-            {"directive": "return", "args": ["200", "'OK'"]},
-            {"directive": "auth_basic", "args": ["off"]},
-        ],
-    },
-    {  # Location to be used by nginx-prometheus-exporter
-        "directive": "location",
-        "args": ["=", "/status"],
-        "block": [
-            {"directive": "stub_status", "args": []},
-        ],
-    },
-]
-
-
-class NginxConfig:
-    """Helper class to manage the nginx workload."""
-
-    def __init__(self):
-        self.dns_IP_address = _get_dns_ip_address()
-        self.ipv6_enabled = is_ipv6_enabled()
-
-    def config(self, coordinator: Coordinator) -> str:
-        """Build and return the Nginx configuration."""
-        log_level = "error"
-        addresses_by_role = coordinator.cluster.gather_addresses_by_role()
-
-        # build the complete configuration
-        full_config = [
-            {"directive": "worker_processes", "args": ["5"]},
-            {"directive": "error_log", "args": ["/dev/stderr", log_level]},
-            {"directive": "pid", "args": ["/tmp/nginx.pid"]},
-            {"directive": "worker_rlimit_nofile", "args": ["8192"]},
-            {
-                "directive": "events",
-                "args": [],
-                "block": [{"directive": "worker_connections", "args": ["4096"]}],
-            },
-            {
-                "directive": "http",
-                "args": [],
-                "block": [
-                    # upstreams (load balancing)
-                    *self._upstreams(addresses_by_role, LOKI_PORT),
-                    # temp paths
-                    {"directive": "client_body_temp_path", "args": ["/tmp/client_temp"]},
-                    {"directive": "proxy_temp_path", "args": ["/tmp/proxy_temp_path"]},
-                    {"directive": "fastcgi_temp_path", "args": ["/tmp/fastcgi_temp"]},
-                    {"directive": "uwsgi_temp_path", "args": ["/tmp/uwsgi_temp"]},
-                    {"directive": "scgi_temp_path", "args": ["/tmp/scgi_temp"]},
-                    # logging
-                    {"directive": "default_type", "args": ["application/octet-stream"]},
-                    {
-                        "directive": "log_format",
-                        "args": [
-                            "main",
-                            '$remote_addr - $remote_user [$time_local]  $status "$request" $body_bytes_sent "$http_referer" "$http_user_agent" "$http_x_forwarded_for"',
-                        ],
-                    },
-                    *self._log_verbose(verbose=False),
-                    # loki-related
-                    {"directive": "sendfile", "args": ["on"]},
-                    {"directive": "tcp_nopush", "args": ["on"]},
-                    *self._resolver(custom_resolver=None),
-                    # TODO: add custom http block for the user to config?
-                    {
-                        "directive": "map",
-                        "args": ["$http_x_scope_orgid", "$ensured_x_scope_orgid"],
-                        "block": [
-                            {"directive": "default", "args": ["$http_x_scope_orgid"]},
-                            {"directive": "", "args": ["anonymous"]},
-                        ],
-                    },
-                    {"directive": "proxy_read_timeout", "args": ["300"]},
-                    # server block
-                    self._server(
-                        server_name=coordinator.hostname,
-                        addresses_by_role=addresses_by_role,
-                        nginx_port=coordinator.nginx.options["nginx_port"],
-                        tls=coordinator.nginx.are_certificates_on_disk,
-                    ),
-                ],
-            },
-        ]
-
-        return crossplane.build(full_config)
-
-    def _log_verbose(self, verbose: bool = True) -> List[Dict[str, Any]]:
-        if verbose:
-            return [{"directive": "access_log", "args": ["/dev/stderr", "main"]}]
-        return [
-            {
-                "directive": "map",
-                "args": ["$status", "$loggable"],
-                "block": [
-                    {"directive": "~^[23]", "args": ["0"]},
-                    {"directive": "default", "args": ["1"]},
-                ],
-            },
-            {"directive": "access_log", "args": ["/dev/stderr"]},
-        ]
-
-    def _upstreams(
-        self, addresses_by_role: Dict[str, Set[str]], worker_port: int
-    ) -> List[Dict[str, Any]]:
-        nginx_upstreams = []
-        addresses = set()
-        for role, address_set in addresses_by_role.items():
-            addresses = addresses.union(address_set)
-            nginx_upstreams.append(
-                {
-                    "directive": "upstream",
-                    "args": [role],
-                    "block": [
-                        {"directive": "server", "args": [f"{addr}:{worker_port}"]}
-                        for addr in address_set
-                    ],
-                }
-            )
-        if nginx_upstreams:
-            # add a generic upstream which goes to all the workers
-            nginx_upstreams.append(
-                {
-                    "directive": "upstream",
-                    "args": ["worker"],
-                    "block": [
-                        {"directive": "server", "args": [f"{addr}:{worker_port}"]}
-                        for addr in addresses
-                    ],
-                }
-            )
-
-        return nginx_upstreams
-
-    def _locations(
-        self, addresses_by_role: Dict[str, Set[str]], tls: bool
-    ) -> List[Dict[str, Any]]:
-        nginx_locations = LOCATIONS_BASIC.copy()
-        roles = addresses_by_role.keys()
-
-        if "write" in roles:
-            nginx_locations.extend(_locations_write(tls))
-        if "backend" in roles:
-            nginx_locations.extend(_locations_backend(tls))
-        if "read" in roles:
-            nginx_locations.extend(_locations_read(tls))
-
-        if roles:
-            nginx_locations.extend(_locations_worker(tls))
-        return nginx_locations
-=======
 from loki_config import ROLES
 
 logger = logging.getLogger(__name__)
->>>>>>> 67d241c2
 
 
 
@@ -333,52 +48,6 @@
 
     def __init__(
         self,
-<<<<<<< HEAD
-        server_name: str,
-        addresses_by_role: Dict[str, Set[str]],
-        nginx_port: int,
-        tls: bool = False,
-    ) -> Dict[str, Any]:
-        auth_enabled = False
-
-        if tls:
-            return {
-                "directive": "server",
-                "args": [],
-                "block": [
-                    *self._listen(443, ssl=True),
-                    *self._basic_auth(auth_enabled),
-                    {
-                        "directive": "proxy_set_header",
-                        "args": ["X-Scope-OrgID", "$ensured_x_scope_orgid"],
-                    },
-                    # FIXME: use a suitable SERVER_NAME
-                    {"directive": "server_name", "args": [server_name]},
-                    {"directive": "ssl_certificate", "args": [CERT_PATH]},
-                    {"directive": "ssl_certificate_key", "args": [KEY_PATH]},
-                    {"directive": "ssl_protocols", "args": ["TLSv1", "TLSv1.1", "TLSv1.2"]},
-                    {"directive": "ssl_ciphers", "args": ["HIGH:!aNULL:!MD5"]},  # pyright: ignore
-                    # specify resolver to ensure that if a unit IP changes,
-                    # we reroute to the new one
-                    *self._resolver(custom_resolver=self.dns_IP_address),
-                    *self._locations(addresses_by_role, tls),
-                ],
-            }
-
-        return {
-            "directive": "server",
-            "args": [],
-            "block": [
-                *self._listen(nginx_port, ssl=False),
-                *self._basic_auth(auth_enabled),
-                {
-                    "directive": "proxy_set_header",
-                    "args": ["X-Scope-OrgID", "$ensured_x_scope_orgid"],
-                },
-                *self._resolver(custom_resolver=self.dns_IP_address),
-                *self._locations(addresses_by_role, tls),
-            ],
-=======
         container: Container,
     ):
         self._container = container
@@ -394,7 +63,6 @@
         """Generate a mapping from server ports to a list of Nginx location configurations."""
         return {
             self._nginx_tls_port if self._tls_available else self._nginx_port: self._locations_write + self._locations_backend + self._locations_read + self._locations_worker
->>>>>>> 67d241c2
         }
 
     @property
