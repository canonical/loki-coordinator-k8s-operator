--- conflicted
+++ resolved
@@ -63,38 +63,39 @@
     ]
 
 
-LOCATIONS_BACKEND: List[Dict] = [
-    {
-        "directive": "location",
-        "args": ["=", "/loki/api/v1/rules"],
-        "block": [
-            {
-                "directive": "proxy_pass",
-                "args": ["http://backend"],
-            },
-        ],
-    },
-    {
-        "directive": "location",
-        "args": ["=", "/prometheus"],
-        "block": [
-            {
-                "directive": "proxy_pass",
-                "args": ["http://backend"],
-            },
-        ],
-    },
-    {
-        "directive": "location",
-        "args": ["=", "/api/v1/rules"],
-        "block": [
-            {
-                "directive": "proxy_pass",
-                "args": ["http://backend/loki/api/v1/rules"],
-            },
-        ],
-    },
-]
+def _locations_backend(tls: bool) -> List[Dict[str, Any]]:
+    return [
+        {
+            "directive": "location",
+            "args": ["=", "/loki/api/v1/rules"],
+            "block": [
+                {
+                    "directive": "proxy_pass",
+                    "args": ["http://backend" if not tls else "https://backend"],
+                },
+            ],
+        },
+        {
+            "directive": "location",
+            "args": ["=", "/prometheus"],
+            "block": [
+                {
+                    "directive": "proxy_pass",
+                    "args": ["http://backend" if not tls else "https://backend"],
+                },
+            ],
+        },
+        {
+            "directive": "location",
+            "args": ["=", "/api/v1/rules"],
+            "block": [
+                {
+                    "directive": "proxy_pass",
+                    "args": ["http://backend/loki/api/v1/rules" if not tls else "https://backend/loki/api/v1/rules"],
+                },
+            ],
+        },
+    ]
 
 # Locations shared by all the workers, regardless of the role
 def _locations_worker(tls: bool) -> List[Dict[Any, Any]]:
@@ -275,19 +276,13 @@
         nginx_locations = LOCATIONS_BASIC.copy()
         roles = addresses_by_role.keys()
 
-<<<<<<< HEAD
+        if "write" in roles:
+            nginx_locations.extend(_locations_write(tls))
+        if "backend" in roles:
+            nginx_locations.extend(_locations_backend(tls))
         if "read" in roles:
             nginx_locations.extend(_locations_read(tls))
-        if "write" in roles:
-            nginx_locations.extend(_locations_write(tls))
-=======
-        if "write" in roles:
-            nginx_locations.extend(LOCATIONS_WRITE)
-        if "backend" in roles:
-            nginx_locations.extend(LOCATIONS_BACKEND)
-        if "read" in roles:
-            nginx_locations.extend(LOCATIONS_READ)
->>>>>>> 5bd06ad9
+
         if roles:
             nginx_locations.extend(_locations_worker(tls))
         return nginx_locations
@@ -335,14 +330,10 @@
                     {"directive": "ssl_certificate_key", "args": [KEY_PATH]},
                     {"directive": "ssl_protocols", "args": ["TLSv1", "TLSv1.1", "TLSv1.2"]},
                     {"directive": "ssl_ciphers", "args": ["HIGH:!aNULL:!MD5"]},  # pyright: ignore
-<<<<<<< HEAD
-                    *self._locations(addresses_by_role, tls),
-=======
                     # specify resolver to ensure that if a unit IP changes,
                     # we reroute to the new one
                     *self._resolver(custom_resolver=self.dns_IP_address),
-                    *self._locations(addresses_by_role),
->>>>>>> 5bd06ad9
+                    *self._locations(addresses_by_role, tls),
                 ],
             }
 
@@ -357,12 +348,8 @@
                     "directive": "proxy_set_header",
                     "args": ["X-Scope-OrgID", "$ensured_x_scope_orgid"],
                 },
-<<<<<<< HEAD
+                *self._resolver(custom_resolver=self.dns_IP_address),
                 *self._locations(addresses_by_role, tls),
-=======
-                *self._resolver(custom_resolver=self.dns_IP_address),
-                *self._locations(addresses_by_role),
->>>>>>> 5bd06ad9
             ],
         }
 
